use crate::keys::KeyCode::*;
use log::{debug, warn};
use std::collections::HashMap;
use std::convert::TryFrom;
use std::vec::Vec;

pub use crate::actions::tap_hold::TapHoldState;
pub use crate::actions::Action;
pub use crate::effects::Effect;
use crate::keys::KeyCode;

// -------------- Constants -------------

const MAX_KEY: usize = KEY_MAX as usize;

// ---------------- Types ---------------

pub type LayerIndex = usize;
pub type Layer = HashMap<KeyCode, Action>;
pub type LayerAliases = HashMap<String, LayerIndex>;

#[derive(Clone, Debug)]
pub struct MergedKey {
    pub code: KeyCode,
    pub action: Action,
    pub layer_index: LayerIndex,
}

// MergedKey is wrapped in an Option because
// not all integer in the KEY_MAX range
// have a matching `KeyCode`
pub type Merged = Vec<Option<MergedKey>>;

pub type Layers = Vec<Layer>;
type LayersStates = Vec<bool>;

#[derive(Copy, Clone, Debug, PartialEq, Eq)]
pub enum LockOwner {
    LkTapHold,
    LkTapDance,
    LkSticky,
}

pub struct LayersManager {
    // Serves as a cache of the result
    // of stacking all the layers on top of each other.
    pub merged: Merged,

    // This is a read-only representation of the user's layer configuration.
    // The 0th layer is the base and will always be active
    pub layers: Layers,

    pub layer_aliases: LayerAliases,

    // Holds the on/off state for each layer
    pub layers_states: LayersStates,

    // Allows stateful modules (like TapHold)
    // to lock certain keys. This'll prevent them
    // from being changed by layer changes
    pub key_locks: HashMap<KeyCode, LockOwner>,

    // Similar to key_locks,
    // but locks prevents layer changes globally.
    // I.E not key-specific like key_locks
    pub global_lock: Option<LockOwner>,
}

// -------------- Implementation -------------

fn init_merged() -> Merged {
    let mut merged: Merged = Vec::with_capacity(MAX_KEY);

    for i in 0..MAX_KEY {
        if let Ok(code) = KeyCode::try_from(i) {
            let effect = Effect::Key(code);
            let action = Action::Tap(effect);
            let layer_index = 0;
            merged.push(Some(MergedKey {
                code,
                action,
                layer_index,
            }));
        } else {
            merged.push(None);
        }
    }

    assert!(merged.len() == MAX_KEY);
    merged
}

impl LayersManager {
    pub fn new(layers: &Layers, layer_aliases: &LayerAliases) -> Self {
        let merged = init_merged();
        let layers = layers.clone();
        let layer_aliases = layer_aliases.clone();
        let layers_count = layers.len();
        let key_locks = HashMap::new();

        let mut layers_states = Vec::new();
        layers_states.resize_with(layers_count, Default::default);

        LayersManager {
            merged,
            layers,
            layer_aliases,
            layers_states,
            key_locks,
            global_lock: None,
        }
    }

    // ---------------- Locks -------------------------

    pub fn lock_key(&mut self, key: KeyCode, owner: LockOwner) {
        assert!(!self.key_locks.contains_key(&key));
        self.key_locks.insert(key, owner);
    }

    pub fn unlock_key(&mut self, key: KeyCode, owner: LockOwner) {
        assert!(self.key_locks[&key] == owner);
        self.key_locks.remove(&key);
    }

    pub fn lock_all(&mut self, owner: LockOwner) {
        assert!(self.global_lock.is_none());
        self.global_lock = Some(owner);
    }

    pub fn unlock_all(&mut self, _owner: LockOwner) {
        assert!(self.global_lock.is_some());
        self.global_lock = None;
    }

    pub fn is_all_locked(&self) -> bool {
        self.global_lock.is_some()
    }

    #[cfg(test)]
    pub fn is_key_locked(&self, key: KeyCode) -> bool {
        self.key_locks.contains_key(&key)
    }

    // ---------------- Layers Changes -------------------------

    pub fn init(&mut self) {
        self.turn_layer_on(0);
    }

    fn is_overriding_key(
        &self,
        candidate_code: KeyCode,
        candidate_layer_index: LayerIndex,
    ) -> bool {
        let current = self.get(candidate_code);
        return candidate_layer_index >= current.layer_index;
    }

    fn get_replacement_merged_key(&self, layers: &Layers, removed_code: KeyCode) -> MergedKey {
        let current = self.get(removed_code);
        let lower_layer_idx = current.layer_index - 1;

        for i in lower_layer_idx..=0 {
            let lower_layer = &layers[i];
            if !lower_layer.contains_key(&removed_code) {
                continue;
            }

            let lower_action = &layers[i][&removed_code];
            let replacement = MergedKey {
                code: removed_code,
                action: lower_action.clone(),
                layer_index: i,
            };

            return replacement;
        }

        MergedKey {
            code: removed_code,
            action: Action::Tap(Effect::Key(removed_code)),
            layer_index: 0,
        }
    }

    pub fn get(&self, key: KeyCode) -> &MergedKey {
        match &self.merged[usize::from(key)] {
            Some(merged_key) => merged_key,
            _ => panic!("Invalid KeyCode"),
        }
    }

    // Returns None if false. Some(KeyCode) with the locked key
    fn will_layer_override_held_lock(&self, layer: &Layer) -> Option<KeyCode> {
        for key in layer.keys() {
            if self.key_locks.contains_key(key) {
                return Some(*key);
            }
        }

        None
    }

    fn is_layer_change_safe(&self, index: LayerIndex, layer: &Layer) -> bool {
        if self.is_all_locked() {
            warn!(
                "Can't turn layer {} on. You're currently using a blocking action/effect",
                index
            );
            return false;
        }

        if let Some(locked) = self.will_layer_override_held_lock(&layer) {
            warn!("Can't turn layer {} on. {:?} is in use", index, locked);
            return false;
        }

        true
    }

    pub fn turn_layer_on(&mut self, index: LayerIndex) {
        std::assert!(!self.layers_states[index]);
        let layer = &self.layers[index];

        if !self.is_layer_change_safe(index, layer) {
            return;
        }

        for (code, action) in layer {
            let is_overriding = self.is_overriding_key(*code, index);

            if is_overriding {
                let new_entry = MergedKey {
                    code: *code,
                    action: action.clone(),
                    layer_index: index,
                };

                self.merged[usize::from(*code)] = Some(new_entry);
            }
        }

        self.layers_states[index] = true;
        debug!("Turned layer {} on", index);
    }

    pub fn turn_layer_off(&mut self, index: LayerIndex) {
        std::assert!(index > 0); // Can't turn off the base layer
        std::assert!(self.layers_states[index]);

        let layer = &self.layers[index];
        if !self.is_layer_change_safe(index, layer) {
            return;
        }

        for (code, _action) in layer {
            let replacement_entry = self.get_replacement_merged_key(&self.layers, *code);
            self.merged[usize::from(*code)] = Some(replacement_entry);
        }

        self.layers_states[index] = false;
        debug!("Turned layer {} off", index);
    }

    pub fn toggle_layer(&mut self, index: LayerIndex) {
        let is_layer_on = self.layers_states[index];

        if is_layer_on {
            self.turn_layer_off(index);
        } else {
            self.turn_layer_on(index);
        }
    }

    pub fn toggle_layer_alias(&mut self, name: String) {
        if let Some(index) = self.get_idx_from_alias(name) {
            // clone into idx to avoid mutable borrow reservation conflict
            let idx = index.clone();
            self.toggle_layer(idx);
        }
    }


    fn get_idx_from_alias(&self, name: String) -> Option<&usize> {
        self.layer_aliases.get(&name)
    }
}

// ----------------------------------------------------------
// ----------------------- Tests ----------------------------
// ----------------------------------------------------------

#[cfg(test)]
use std::collections::HashSet;

#[cfg(test)]
lazy_static::lazy_static! {
    static ref MISSING_KEYCODES: HashSet<u32> = {
        let mut m = HashSet::new();
        let ranges = vec![
            84..85,
            195..200,
            249..352,
            443..448,
            452..464,
            485..497,
            507..512,
            543..560,
            562..576,
            585..592,
            594..608,
            633..767
        ];

        for range in ranges {
            for i in range {
                m.insert(i);
            }
        }

        m
    };
}

#[cfg(test)]
use crate::effects::Effect::*;

#[cfg(test)]
use crate::actions::Action::*;

#[cfg(test)]
use crate::cfg::Cfg;

#[test]
fn test_mgr() {
<<<<<<< HEAD
    let mut h = HashMap::new();
    h.insert("base".to_string(), 0);
    h.insert("arrows".to_string(), 1);
    h.insert("asdf".to_string(), 2);
    let cfg = Cfg::new(
        h,
=======
    let cfg = Cfg::new(vec![
        // 0: base layer
        vec![
            // Ex: switch CTRL <--> Capslock
            (KEY_LEFTCTRL, Tap(Key(KEY_CAPSLOCK))),
            (KEY_CAPSLOCK, Tap(Key(KEY_LEFTCTRL))),
        ],
        // 1: arrows layer
        vec![
            // Ex: switch CTRL <--> Capslock
            (KEY_H, Tap(Key(KEY_LEFT))),
            (KEY_J, Tap(Key(KEY_DOWN))),
            (KEY_K, Tap(Key(KEY_UP))),
            (KEY_L, Tap(Key(KEY_RIGHT))),
        ],
        // 2: asdf modifiers
>>>>>>> bc1096df
        vec![
            vec![
                // Ex: switch CTRL <--> Capslock
                (KEY_LEFTCTRL, Tap(Key(KEY_CAPSLOCK))),
                (KEY_CAPSLOCK, Tap(Key(KEY_LEFTCTRL))),
            ],

            // 1: arrows layer
            vec![
                // Ex: switch CTRL <--> Capslock
                (KEY_H, Tap(Key(KEY_LEFT))),
                (KEY_J, Tap(Key(KEY_DOWN))),
                (KEY_K, Tap(Key(KEY_UP))),
                (KEY_L, Tap(Key(KEY_RIGHT))),
            ],

            // 2: asdf modifiers
            vec![
                // Ex: switch CTRL <--> Capslock
                (KEY_A, TapHold(Key(KEY_A), Key(KEY_LEFTCTRL))),
                (KEY_S, TapHold(Key(KEY_S), Key(KEY_LEFTSHIFT))),
                (KEY_D, TapHold(Key(KEY_D), Key(KEY_LEFTALT))),
            ],
    ]);

    let mut mgr = LayersManager::new(&cfg.layers, &cfg.layer_aliases);
    mgr.init();
    assert_eq!(mgr.layers_states.len(), 3);
    assert_eq!(mgr.layers_states[0], true);

    mgr.turn_layer_on(2);
    assert_eq!(mgr.get(KEY_H.into()).action, Tap(Key(KEY_H)));
    assert_eq!(mgr.get(KEY_J.into()).action, Tap(Key(KEY_J)));
    assert_eq!(mgr.get(KEY_K.into()).action, Tap(Key(KEY_K)));
    assert_eq!(mgr.get(KEY_L.into()).action, Tap(Key(KEY_L)));

    assert_eq!(
        mgr.get(KEY_A.into()).action,
        TapHold(Key(KEY_A), Key(KEY_LEFTCTRL))
    );
    assert_eq!(
        mgr.get(KEY_S.into()).action,
        TapHold(Key(KEY_S), Key(KEY_LEFTSHIFT))
    );
    assert_eq!(
        mgr.get(KEY_D.into()).action,
        TapHold(Key(KEY_D), Key(KEY_LEFTALT))
    );

    mgr.turn_layer_on(1);
    assert_eq!(mgr.get(KEY_H.into()).action, Tap(Key(KEY_LEFT)));
    assert_eq!(mgr.get(KEY_J.into()).action, Tap(Key(KEY_DOWN)));
    assert_eq!(mgr.get(KEY_K.into()).action, Tap(Key(KEY_UP)));
    assert_eq!(mgr.get(KEY_L.into()).action, Tap(Key(KEY_RIGHT)));

    assert_eq!(
        mgr.get(KEY_A.into()).action,
        TapHold(Key(KEY_A), Key(KEY_LEFTCTRL))
    );
    assert_eq!(
        mgr.get(KEY_S.into()).action,
        TapHold(Key(KEY_S), Key(KEY_LEFTSHIFT))
    );
    assert_eq!(
        mgr.get(KEY_D.into()).action,
        TapHold(Key(KEY_D), Key(KEY_LEFTALT))
    );

    mgr.turn_layer_off(2);
    assert_eq!(mgr.get(KEY_H.into()).action, Tap(Key(KEY_LEFT)));
    assert_eq!(mgr.get(KEY_J.into()).action, Tap(Key(KEY_DOWN)));
    assert_eq!(mgr.get(KEY_K.into()).action, Tap(Key(KEY_UP)));
    assert_eq!(mgr.get(KEY_L.into()).action, Tap(Key(KEY_RIGHT)));

    assert_eq!(mgr.get(KEY_A.into()).action, Tap(Key(KEY_A)));
    assert_eq!(mgr.get(KEY_S.into()).action, Tap(Key(KEY_S)));
    assert_eq!(mgr.get(KEY_D.into()).action, Tap(Key(KEY_D)));

    mgr.toggle_layer(1);
    assert_eq!(mgr.get(KEY_H.into()).action, Tap(Key(KEY_H)));
    assert_eq!(mgr.get(KEY_J.into()).action, Tap(Key(KEY_J)));
    assert_eq!(mgr.get(KEY_K.into()).action, Tap(Key(KEY_K)));
    assert_eq!(mgr.get(KEY_L.into()).action, Tap(Key(KEY_L)));

    assert_eq!(mgr.get(KEY_A.into()).action, Tap(Key(KEY_A)));
    assert_eq!(mgr.get(KEY_S.into()).action, Tap(Key(KEY_S)));
    assert_eq!(mgr.get(KEY_D.into()).action, Tap(Key(KEY_D)));

    mgr.toggle_layer(1);
    assert_eq!(mgr.get(KEY_H.into()).action, Tap(Key(KEY_LEFT)));
    assert_eq!(mgr.get(KEY_J.into()).action, Tap(Key(KEY_DOWN)));
    assert_eq!(mgr.get(KEY_K.into()).action, Tap(Key(KEY_UP)));
    assert_eq!(mgr.get(KEY_L.into()).action, Tap(Key(KEY_RIGHT)));

    assert_eq!(mgr.get(KEY_A.into()).action, Tap(Key(KEY_A)));
    assert_eq!(mgr.get(KEY_S.into()).action, Tap(Key(KEY_S)));
    assert_eq!(mgr.get(KEY_D.into()).action, Tap(Key(KEY_D)));

    mgr.lock_all(LockOwner::LkTapHold);
    mgr.toggle_layer(1);
    assert_eq!(mgr.get(KEY_H.into()).action, Tap(Key(KEY_LEFT)));
    mgr.unlock_all(LockOwner::LkTapHold);
    mgr.toggle_layer(1);
    assert_eq!(mgr.get(KEY_H.into()).action, Tap(Key(KEY_H)));
}

#[test]
fn test_overlapping_keys() {
<<<<<<< HEAD

    let mut h = HashMap::new();
    h.insert("base".to_string(), 0);
    h.insert("arrows".to_string(), 1);
    let cfg = Cfg::new(
        h,
=======
    let cfg = Cfg::new(vec![
        // 0: base layer
        vec![(KEY_A, TapHold(Key(KEY_A), Key(KEY_LEFTSHIFT)))],
        // 1: arrows layer
>>>>>>> bc1096df
        vec![
            // 0: base layer
            vec![
                (KEY_A, TapHold(Key(KEY_A), Key(KEY_LEFTSHIFT))),
            ],

            // 1: arrows layer
            // Ex: switch CTRL <--> Capslock
            vec![
                (KEY_A, TapHold(Key(KEY_A), Key(KEY_LEFTSHIFT))),
            ]
        ],
    );

    let mut mgr = LayersManager::new(&cfg.layers, &cfg.layer_aliases);
    mgr.init();

    assert_eq!(mgr.layers_states.len(), 2);
    assert_eq!(
        mgr.get(KEY_A.into()).action,
        TapHold(Key(KEY_A), Key(KEY_LEFTSHIFT))
    );
    mgr.turn_layer_on(1);
    assert_eq!(
        mgr.get(KEY_A.into()).action,
        TapHold(Key(KEY_A), Key(KEY_LEFTSHIFT))
    );
    mgr.turn_layer_off(1);
    assert_eq!(
        mgr.get(KEY_A.into()).action,
        TapHold(Key(KEY_A), Key(KEY_LEFTSHIFT))
    );
}<|MERGE_RESOLUTION|>--- conflicted
+++ resolved
@@ -334,31 +334,12 @@
 
 #[test]
 fn test_mgr() {
-<<<<<<< HEAD
     let mut h = HashMap::new();
     h.insert("base".to_string(), 0);
     h.insert("arrows".to_string(), 1);
     h.insert("asdf".to_string(), 2);
     let cfg = Cfg::new(
         h,
-=======
-    let cfg = Cfg::new(vec![
-        // 0: base layer
-        vec![
-            // Ex: switch CTRL <--> Capslock
-            (KEY_LEFTCTRL, Tap(Key(KEY_CAPSLOCK))),
-            (KEY_CAPSLOCK, Tap(Key(KEY_LEFTCTRL))),
-        ],
-        // 1: arrows layer
-        vec![
-            // Ex: switch CTRL <--> Capslock
-            (KEY_H, Tap(Key(KEY_LEFT))),
-            (KEY_J, Tap(Key(KEY_DOWN))),
-            (KEY_K, Tap(Key(KEY_UP))),
-            (KEY_L, Tap(Key(KEY_RIGHT))),
-        ],
-        // 2: asdf modifiers
->>>>>>> bc1096df
         vec![
             vec![
                 // Ex: switch CTRL <--> Capslock
@@ -467,19 +448,11 @@
 
 #[test]
 fn test_overlapping_keys() {
-<<<<<<< HEAD
-
     let mut h = HashMap::new();
     h.insert("base".to_string(), 0);
     h.insert("arrows".to_string(), 1);
     let cfg = Cfg::new(
         h,
-=======
-    let cfg = Cfg::new(vec![
-        // 0: base layer
-        vec![(KEY_A, TapHold(Key(KEY_A), Key(KEY_LEFTSHIFT)))],
-        // 1: arrows layer
->>>>>>> bc1096df
         vec![
             // 0: base layer
             vec![
